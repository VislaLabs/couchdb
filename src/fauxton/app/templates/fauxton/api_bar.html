<!--
Licensed under the Apache License, Version 2.0 (the "License"); you may not
use this file except in compliance with the License. You may obtain a copy of
the License at

  http://www.apache.org/licenses/LICENSE-2.0

Unless required by applicable law or agreed to in writing, software
distributed under the License is distributed on an "AS IS" BASIS, WITHOUT
WARRANTIES OR CONDITIONS OF ANY KIND, either express or implied. See the
License for the specific language governing permissions and limitations under
the License.
-->

<div class="navbar navbar-fixed-bottom">
  <div class="navbar-inner">
    <div class="container">
      <div class="input-prepend input-append">
<<<<<<< HEAD
        <span class="add-on">API reference <a href="http://docs.couchdb.org/en/latest/" target="_couchdb"><i class="icon-question-sign"></i></a></span><input type="text" class="input-xxlarge" value="<%= endpoint %>"><a href="#" class="btn">Show me</a>

=======
        <span class="add-on">API reference <i class="icon-question-sign"></i></span><input type="text" class="input-xxlarge" value="<%= endpoint %>"><a href="<%= endpoint %>" target="_blank" class="btn">Show me</a>
>>>>>>> 60ff9597
      </div>
    </div>
  </div>
</div><|MERGE_RESOLUTION|>--- conflicted
+++ resolved
@@ -16,12 +16,14 @@
   <div class="navbar-inner">
     <div class="container">
       <div class="input-prepend input-append">
-<<<<<<< HEAD
-        <span class="add-on">API reference <a href="http://docs.couchdb.org/en/latest/" target="_couchdb"><i class="icon-question-sign"></i></a></span><input type="text" class="input-xxlarge" value="<%= endpoint %>"><a href="#" class="btn">Show me</a>
-
-=======
-        <span class="add-on">API reference <i class="icon-question-sign"></i></span><input type="text" class="input-xxlarge" value="<%= endpoint %>"><a href="<%= endpoint %>" target="_blank" class="btn">Show me</a>
->>>>>>> 60ff9597
+        <span class="add-on">
+          API reference
+          <a href="http://docs.couchdb.org/en/latest/" target="_blank">
+            <i class="icon-question-sign"></i>
+          </a>
+        </span>
+        <input type="text" class="input-xxlarge" value="<%= endpoint %>">
+        <a href="<%= endpoint %>" target="_blank" class="btn">Show me</a>
       </div>
     </div>
   </div>
